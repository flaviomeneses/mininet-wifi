--- conflicted
+++ resolved
@@ -24,12 +24,7 @@
 -v: OpenvSwitch   
 -l: wmediumd   
 
-
-<<<<<<< HEAD
 ### Development
-=======
-### Developement
->>>>>>> 04684d62
 For instructions about easier development check [this helper file](doc/dev_help.md).
 
 ## Pre-configured Virtual Machine    
