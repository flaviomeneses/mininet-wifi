#!/usr/bin/env python
'''@package topo

Network topology creation.

@author Brandon Heller (brandonh@stanford.edu)

This package includes code to represent network topologies.

A Topo object can be a topology database for NOX, can represent a physical
setup for testing, and can even be emulated with the Mininet package.
'''

from mininet.util import irange, natural, naturalSeq

class MultiGraph( object ):
    "Utility class to track nodes and edges - replaces networkx.Graph"

    def __init__( self ):
        self.data = {}

    def add_node( self, node ):
        "Add node to graph"
        self.data.setdefault( node, [] )

    def add_edge( self, src, dest ):
        "Add edge to graph"
        src, dest = sorted( ( src, dest ) )
        self.add_node( src )
        self.add_node( dest )
        self.data[ src ].append( dest )

    def nodes( self ):
        "Return list of graph nodes"
        return self.data.keys()

    def edges( self ):
        "Iterator: return graph edges"
        for src in self.data.keys():
            for dest in self.data[ src ]:
                yield ( src, dest )

    def __getitem__( self, node ):
        "Return link dict for the given node"
        return self.data[node]


class Topo(object):
    "Data center network representation for structured multi-trees."

    def __init__(self, hopts=None, sopts=None, lopts=None):
        """Topo object:
           hinfo: default host options
           sopts: default switch options
           lopts: default link options"""
        self.g = MultiGraph()
        self.node_info = {}
        self.link_info = {}  # (src, dst) tuples hash to EdgeInfo objects
        self.hopts = {} if hopts is None else hopts
        self.sopts = {} if sopts is None else sopts
        self.lopts = {} if lopts is None else lopts
        self.ports = {}  # ports[src][dst] is port on src that connects to dst

    def addNode(self, name, **opts):
        """Add Node to graph.
           name: name
           opts: node options
           returns: node name"""
        self.g.add_node(name)
        self.node_info[name] = opts
        return name

    def addHost(self, name, **opts):
        """Convenience method: Add host to graph.
           name: host name
           opts: host options
           returns: host name"""
        if not opts and self.hopts:
            opts = self.hopts
        return self.addNode(name, **opts)

    def addSwitch(self, name, **opts):
        """Convenience method: Add switch to graph.
           name: switch name
           opts: switch options
           returns: switch name"""
        if not opts and self.sopts:
            opts = self.sopts
        result = self.addNode(name, isSwitch=True, **opts)
        return result

    def addLink(self, node1, node2, port1=None, port2=None,
                **opts):
        """node1, node2: nodes to link together
           port1, port2: ports (optional)
           opts: link options (optional)
           returns: link info key"""
        if not opts and self.lopts:
            opts = self.lopts
        self.addPort(node1, node2, port1, port2)
        key = tuple(self.sorted([node1, node2]))
        self.link_info[key] = opts
        self.g.add_edge(*key)
        return key

    def addPort(self, src, dst, sport=None, dport=None):
        '''Generate port mapping for new edge.
        @param src source switch name
        @param dst destination switch name
        '''
        self.ports.setdefault(src, {})
        self.ports.setdefault(dst, {})
        # New port: number of outlinks + base
        src_base = 1 if self.isSwitch(src) else 0
        dst_base = 1 if self.isSwitch(dst) else 0
        if sport is None:
            sport = len(self.ports[src]) + src_base
        if dport is None:
            dport = len(self.ports[dst]) + dst_base
        self.ports[src][dst] = sport
        self.ports[dst][src] = dport

    def nodes(self, sort=True):
        "Return nodes in graph"
        if sort:
            return self.sorted( self.g.nodes() )
        else:
            return self.g.nodes()

    def isSwitch(self, n):
        '''Returns true if node is a switch.'''
        info = self.node_info[n]
        return info and info.get('isSwitch', False)

    def switches(self, sort=True):
        '''Return switches.
        sort: sort switches alphabetically
        @return dpids list of dpids
        '''
        return [n for n in self.nodes(sort) if self.isSwitch(n)]

    def hosts(self, sort=True):
        '''Return hosts.
        sort: sort hosts alphabetically
        @return dpids list of dpids
        '''
        return [n for n in self.nodes(sort) if not self.isSwitch(n)]

    def links(self, sort=True):
        '''Return links.
        sort: sort links alphabetically
        @return links list of name pairs
        '''
        if not sort:
            return self.g.edges()
        else:
            links = [tuple(self.sorted(e)) for e in self.g.edges()]
            return sorted( links, key=naturalSeq )

    def port(self, src, dst):
        '''Get port number.

        @param src source switch name
        @param dst destination switch name
        @return tuple (src_port, dst_port):
            src_port: port on source switch leading to the destination switch
            dst_port: port on destination switch leading to the source switch
        '''
        if src in self.ports and dst in self.ports[src]:
            assert dst in self.ports and src in self.ports[dst]
            return (self.ports[src][dst], self.ports[dst][src])

    def linkInfo( self, src, dst ):
        "Return link metadata"
        src, dst = self.sorted([src, dst])
        return self.link_info[(src, dst)]

    def setlinkInfo( self, src, dst, info ):
        "Set link metadata"
        src, dst = self.sorted([src, dst])
        self.link_info[(src, dst)] = info

    def nodeInfo( self, name ):
        "Return metadata (dict) for node"
        info = self.node_info[ name ]
        return info if info is not None else {}

    def setNodeInfo( self, name, info ):
        "Set metadata (dict) for node"
        self.node_info[ name ] = info

    @staticmethod
    def sorted( items ):
        "Items sorted in natural (i.e. alphabetical) order"
        return sorted(items, key=natural)

class SingleSwitchTopo(Topo):
    '''Single switch connected to k hosts.'''

    def __init__(self, k=2, **opts):
        '''Init.

        @param k number of hosts
        @param enable_all enables all nodes and switches?
        '''
        super(SingleSwitchTopo, self).__init__(**opts)

        self.k = k

        switch = self.addSwitch('s1')
        for h in irange(1, k):
            host = self.addHost('h%s' % h)
            self.addLink(host, switch)


class SingleSwitchReversedTopo(Topo):
    '''Single switch connected to k hosts, with reversed ports.

    The lowest-numbered host is connected to the highest-numbered port.

    Useful to verify that Mininet properly handles custom port numberings.
    '''
    def __init__(self, k=2, **opts):
        '''Init.

        @param k number of hosts
        @param enable_all enables all nodes and switches?
        '''
        super(SingleSwitchReversedTopo, self).__init__(**opts)
        self.k = k
        switch = self.addSwitch('s1')
        for h in irange(1, k):
            host = self.addHost('h%s' % h)
            self.addLink(host, switch,
                         port1=0, port2=(k - h + 1))

class LinearTopo(Topo):
    "Linear topology of k switches, with n hosts per switch."

<<<<<<< HEAD
    def __init__(self, k=2, n=1, **opts):
        """Init.
           k: number of switches
           n: number of hosts per switch
=======
    def __init__(self, k=2, j=1, **opts):
        """Init.
           k: number of switches
           j: number of hosts per switch
>>>>>>> a22e2618
           hconf: host configuration options
           lconf: link configuration options"""

        super(LinearTopo, self).__init__(**opts)

        self.k = k
<<<<<<< HEAD
        self.n = n

        lastSwitch = None
        for i in irange(1, k):
            # Add switch
            switch = self.addSwitch('s%s' % i)
            # Add hosts to switch
            for j in irange(1, n):
                hostNum = (i-1)*n + j
                host = self.addHost('h%s' % hostNum)
                self.addLink(host, switch)
            # Connect switch to previous
=======
        self.j = j

        if j == 1:
            genHostName = lambda i,j: 'h%s' % i
        else:
            digits = len(str(j-1))
            genHostName = lambda i,j: 'h%s%0*d' % (i,digits,j)

        lastSwitch = None
        for i in irange(1, k):
            switch = self.addSwitch('s%s' % i)

            for k in irange(0, j-1):
                host = self.addHost(genHostName(i, k))
                self.addLink(host, switch)

>>>>>>> a22e2618
            if lastSwitch:
                self.addLink(switch, lastSwitch)
            lastSwitch = switch<|MERGE_RESOLUTION|>--- conflicted
+++ resolved
@@ -237,25 +237,23 @@
 class LinearTopo(Topo):
     "Linear topology of k switches, with n hosts per switch."
 
-<<<<<<< HEAD
     def __init__(self, k=2, n=1, **opts):
         """Init.
            k: number of switches
            n: number of hosts per switch
-=======
-    def __init__(self, k=2, j=1, **opts):
-        """Init.
-           k: number of switches
-           j: number of hosts per switch
->>>>>>> a22e2618
            hconf: host configuration options
            lconf: link configuration options"""
 
         super(LinearTopo, self).__init__(**opts)
 
         self.k = k
-<<<<<<< HEAD
         self.n = n
+
+        if n == 1:
+            genHostName = lambda i,j: 'h%s' % i
+        else:
+            genHostName = lambda i,j: 'h%ss%d' % (j,i)
+
 
         lastSwitch = None
         for i in irange(1, k):
@@ -264,27 +262,10 @@
             # Add hosts to switch
             for j in irange(1, n):
                 hostNum = (i-1)*n + j
-                host = self.addHost('h%s' % hostNum)
+                #host = self.addHost('h%s' % hostNum)
+                host = self.addHost(genHostName(i, j))
                 self.addLink(host, switch)
             # Connect switch to previous
-=======
-        self.j = j
-
-        if j == 1:
-            genHostName = lambda i,j: 'h%s' % i
-        else:
-            digits = len(str(j-1))
-            genHostName = lambda i,j: 'h%s%0*d' % (i,digits,j)
-
-        lastSwitch = None
-        for i in irange(1, k):
-            switch = self.addSwitch('s%s' % i)
-
-            for k in irange(0, j-1):
-                host = self.addHost(genHostName(i, k))
-                self.addLink(host, switch)
-
->>>>>>> a22e2618
             if lastSwitch:
                 self.addLink(switch, lastSwitch)
             lastSwitch = switch